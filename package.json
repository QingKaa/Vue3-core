--- conflicted
+++ resolved
@@ -32,13 +32,8 @@
     "dev-sfc-run": "run-p \"dev compiler-sfc -f esm-browser\" \"dev vue -if esm-bundler-runtime\" \"dev vue -ipf esm-browser-runtime\" \"dev server-renderer -if esm-bundler\" dev-sfc-serve",
     "serve": "serve",
     "open": "open http://localhost:3000/packages/template-explorer/local.html",
-<<<<<<< HEAD
-    "build-sfc-playground": "run-s build-all-cjs build-runtime-esm build-ssr-esm build-sfc-playground-self",
+    "build-sfc-playground": "run-s build-all-cjs build-runtime-esm build-browser-esm build-ssr-esm build-sfc-playground-self",
     "build-all-cjs": "node scripts/build.js vue runtime compiler reactivity shared -af cjs",
-=======
-    "build-sfc-playground": "run-s build-all-cjs build-runtime-esm build-browser-esm build-ssr-esm build-sfc-playground-self",
-    "build-all-cjs": "node scripts/build.js vue runtime compiler reactivity reactivity-transform shared -af cjs",
->>>>>>> e2f2b75b
     "build-runtime-esm": "node scripts/build.js runtime reactivity shared -af esm-bundler && node scripts/build.js vue -f esm-bundler-runtime && node scripts/build.js vue -f esm-browser-runtime",
     "build-browser-esm": "node scripts/build.js runtime reactivity shared -af esm-bundler && node scripts/build.js vue -f esm-bundler && node scripts/build.js vue -f esm-browser",
     "build-ssr-esm": "node scripts/build.js compiler-sfc server-renderer -f esm-browser",
